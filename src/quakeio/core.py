--- conflicted
+++ resolved
@@ -24,10 +24,7 @@
 
     def __init__(self, motions, event_date=None, meta=None, **kwds):
         meta = meta if meta is not None else {}
-        # TODO: probably overload __getitem__ instead of
-        # storing twice
         dict.__init__(self, **meta)
-        self.metadata = meta
 
         self.motions = motions
         self.event_date = event_date
@@ -46,16 +43,8 @@
                 yield component
 
     def serialize(self, serialize_data=True, **kwds) -> dict:
-<<<<<<< HEAD
-        #return {k: v.serialize(**kwds) for k, v in self.items()}
-        return {
-                "motions": [i.serialize(**kwds) for i in self.motions.values()],
-                **self.metadata
-        }
-=======
         data = {k: v for k, v in self.items()}
         return {**data, "motions": [i.serialize(**kwds) for i in self.motions.values()]}
->>>>>>> 1ce510cb
 
     @property
     def components(self):
@@ -83,17 +72,6 @@
         elif t == "<":
             test = lambda x, y: x < y
 
-<<<<<<< HEAD
-        for motion in self.motions.values():
-            tests = (
-              k in motion and test(v, motion[k]) for k, v in kwds.items()
-            )
-            if all(tests):
-                return motion
-            for component in motion.components.values():
-                if all(k in component and test(v,component[k]) for k, v in kwds.items()):
-                    return component
-=======
         if len(t) > 1:
             typ = "multi"
         else:
@@ -121,7 +99,6 @@
                     if all(k in component and test(v,component[k]) for k, v in kwds.items()):
                         res.append(component)
             return res
->>>>>>> 1ce510cb
 
         return self.at(*args, **kwds)
 
@@ -517,7 +494,7 @@
         elif isinstance(other, (float, int)):
             ret._data += other
         return ret
-    
+
     @_update_metadata
     def __mul__(self, other):
         if isinstance(other, (float, int)):
@@ -526,7 +503,7 @@
         else:
             raise TypeError()
         return ret
-    
+
     @_update_metadata
     def sqrt(self, inplace=False):
         ret = copy(self)
@@ -566,14 +543,10 @@
         self.time_zero = self._time[0]
         self._data = self.data[idx]
         return self
-    
-<<<<<<< HEAD
-    def plot(self, ax=None, fig=None, label=None, index=(None,),**kwds):
+
+    def plot(self, ax=None, fig=None, label=None, index=(None,), scale=1.0, **kwds):
         # matplotlib takes a very long time to import; avoid
         # loading at module level.
-=======
-    def plot(self, ax=None, fig=None, label=None, index=(None,), scale=1.0, **kwds):
->>>>>>> 1ce510cb
         import matplotlib.pyplot as plt
         idx = slice(*index)
         time = self.time
@@ -596,9 +569,6 @@
     if isinstance(data, QuakeComponent):
         try:
             data._parent.rotate(angle)
-            #data = QuakeMotion(components={
-            #    i: c for c in data.find_components()
-            #})
         except Exception as e:
             raise Exception(f"Unable to rotate single component ({e})")
 
