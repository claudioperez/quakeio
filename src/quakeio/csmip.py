# Claudio Perez
# Summer 2021
"""
Parse a CSMIP strong motion data file.
"""
import re
import sys
import fnmatch
import zipfile
from datetime import datetime
from pathlib import Path
from collections import defaultdict

import numpy as np

from .core import (
    QuakeCollection,
    QuakeMotion,
    QuakeComponent,
    QuakeSeries,
)

from .utils.parseutils import (
    parse_sequential_fields,
    open_quake,
    RE_DECIMAL,  # Regular expression for extracting decimal values
    RE_UNITS,    # Regular expression for extracting units
    CRE_WHITE,
    maybe_t,
)

re_digits = re.compile(r"([0-9]+)")

# Module constants
NUM_COLUMNS = 8
HEADER_END_LINE = 45

INTEGER_HEADER_START_LINE = 25
INTEGER_HEADER_END_LINE = 25+7
REAL_HEADER_END_LINE = 45

DATEFMT = "%m/%d/%y, %H:%M" #:%S.%f %Z"

# A utility to convert general strings into
# appropriate keys.
_make_key = lambda strng: strng.strip().replace(" ", "_").lower()

# Definition of some type constructors, used to coerce
# the result of a regex match.
words  = lambda x: CRE_WHITE.sub(" ", str(x)).strip()
units  = lambda x: str(x).strip().lower()

class FindDate:
    pat1  = re.compile(r"([A-z]* of )? ([A-z]{,5} [A-z]{,5} [0-9]{,2}, [0-9]{4} [0-9]{2}:[0-9]{2}:"+RE_DECIMAL+" [A-Z]{,4})")
    def findall(self, line):
        if line[0].upper() == "R":
            return FindDate.pat1.findall(line)
        else:
            print(line)
            match = FindDate.pat2.findall(line)
            print(match)
            return (["", *match[0]],)

# PARSE TABLE
# ----------------------------------------------------------------
# The parse table defines all of the fields than can be extracted
# from a CSMIP file, and maps these fields to (1) a data type and 
# (2) regular expression. This table has the following structure:
#
#   Dict[
#     Tuple[*[Key]],
#     Tuple[ Tuple[*[Type]], RegExp]
#   ]
#
# leading key (ie key.split(".")[0]) determines whether
# field is part of record or accel/veloc/displ series.
# fmt: off
HEADER_FIELDS = {
    # line 1
    ("_", "record.record_identifier"): ((str, str),
        re.compile(r"([A-z ]*) ([A-z0-9\-\.]*)", re.IGNORECASE)
    ),
    # line 5
    ("_", "record.date"): ((str,lambda s: datetime.strptime(s.strip(),DATEFMT).isoformat(),),
        #(5,
            re.compile(r"(.*): *([0-9]{,2}/[0-9]{,2}/[0-9]{,4}, *[0-9]{2}:[0-9]{2})")#[:.0-9]{,4} [A-Z]{,4})")
        #)
    ),
    # line 6
    ("record.station.no", "record.station.coord"): ((str, str),
        re.compile(
            rf"Station No\. *([0-9]*) *({RE_DECIMAL}[NSEW]*, *{RE_DECIMAL}[NSEW]*)",
            re.IGNORECASE
        )
    ),
    # line 7
    ("record.station_name",): ((words, ),
        ( 7,  (slice(40), ) )
    #("record.station_name", "_"): ((str, str),
            #re.compile("(.*) *(CGS)", re.IGNORECASE) 
        # )
    ),
    # line 8
    ("record.channel", "record.component", "_", "record.station_channel", "record.location_name"): (
    # ("record.channel", "record.component", "_", "_", "record.location_name"): (
        (str, str, maybe_t("(DegR*)",str), maybe_t("Sta Chn: ([0-9]*)", words), words),
        re.compile(# (  1   )   (---------)  (---)   (--)             (------)
            rf"Chan *([0-9]*): *([A-z0-9]*) *(DegR*)? *(.*) *Location: *([ -~]*)\s",
            re.IGNORECASE
        )
    ),
    # line 11
    ("record.instr_period", ".units"): ((float, units),
        re.compile(
            rf"Instr Period *= *({RE_DECIMAL}) *({RE_UNITS}),",
            re.IGNORECASE
        )
    ),
    #    # line 15
    #    (
    #        "filter.bandpass.point",
    #        "filter.bandpass.point.units",
    #        "filter.bandpass.limit_low",
    #        "filter.bandpass.limit_high",
    #        "filter.bandpass.limit.units"
    #    ) : (
    #        (float, units, float, float, units),
    #        re.compile(
    #            rf"Accelerogram bandpass filtered with *({RE_DECIMAL}) *({RE_UNITS}) pts at *({RE_DECIMAL}) and *({RE_DECIMAL}) *({RE_UNITS})\s",
    #            re.IGNORECASE
    #        )
    #    ),
    ("accel.peak_value", "accel.units", "accel.peak_time"): ((float, units, float),
        re.compile(
            rf"Peak *acceleration *= *({RE_DECIMAL}) *({RE_UNITS}) *at *({RE_DECIMAL})",
            re.IGNORECASE
        )
    ),
    ("veloc.peak_value", "veloc.units", "veloc.peak_time"): ((float, units, float),
        re.compile(
            rf"Peak *velocity *= *({RE_DECIMAL}) *({RE_UNITS}) *at *({RE_DECIMAL})",
            re.IGNORECASE
        )
    ),
    ("displ.peak_value", "displ.units", "displ.peak_time"): ((float, units, float),
        re.compile(
            rf"Peak *displacement *= *({RE_DECIMAL}) *({RE_UNITS}) *at *({RE_DECIMAL})",
            re.IGNORECASE
        )
    ),
    ("record.init_veloc", ".units", "record.init_displ", ".units"): ((float, units, float, units),
        re.compile(
            rf"Initial velocity *= *({RE_DECIMAL}) *({RE_UNITS}); *Initial displacement *= *({RE_DECIMAL}) *({RE_UNITS})\s",
            re.IGNORECASE
        )
    ),
    ("accel.shape", "accel.time_step"): ((int, float),
        re.compile(f"([0-9]*) *points of accel data equally spaced at *({RE_DECIMAL})", re.IGNORECASE)
    ),
    ("veloc.shape", "veloc.time_step"): ((int, float),
        re.compile(f"([0-9]*) *points of veloc data equally spaced at *({RE_DECIMAL})", re.IGNORECASE)
    ),
    ("displ.shape", "displ.time_step"): ((int, float),
        re.compile(f"([0-9]*) *points of displ data equally spaced at *({RE_DECIMAL})", re.IGNORECASE)
    ),
}
# fmt: on

V1_HEADER_FIELDS = HEADER_FIELDS.copy()
V1_HEADER_FIELDS.update({
    ("record.station_name",): ((words, ),
        ( 6,  (slice(40),) )
    )
})

def read_event(read_file, verbosity=0, summarize=False, **kwds):
    """
    Take the name of a CSMIP zip file and extract record data for the event.

    - kwds are passed to read_motion_v2
    """

    components = []
    zippath    = Path(read_file)
    archive    = zipfile.ZipFile(zippath)
    motions    = defaultdict(QuakeMotion)

<<<<<<< HEAD
=======
    v1 = False
    
>>>>>>> 785e9d31
    # Loop over V1 and V2 files in the zipped archive
    for file in archive.namelist():
        # Disregard any files that are not V1 or V2
        if not file.endswith((".v2", ".V2", ".v1", ".V1")):
            continue

        # Optional info logging
        if verbosity > 2: print(f"\t\t{file}", file=sys.stderr)

        v1 = True if file.endswith((".v1", ".V1")) else False

        cmp = read_record_v2(file, archive, verbosity=verbosity, summarize=summarize, v1=v1, **kwds)
        loc = _make_key(cmp.get("location_name", str(file)))
        drn = _make_key(cmp.get("component", "NA"))

        # Check that a Component with this direction has not already been
        # added to the Motion container under this location. This should
        # not happen, but is checked for robustness.
        if drn in motions[loc].components:
            loc += "_alt"

        motions[loc]["key"] = loc
        motions[loc].components[drn] = cmp


    # EVENT-LEVEL METADATA
    # Compute peak values over the entire archive.
    # --------------------------------------------
    # V1 files may not give peak values for the individual files (components), 
    # so in this case they are computed manually.
    if v1 and not summarize:
        peak_accel = max(
            (max(c.accel.data, key=abs) for m in motions.values() for c in m.components.values()),
            key=abs
        )

    # Otherwise, just take the peaks from the parsed metadata.
    else:
        peak_accel = max(
            (c.accel.get("peak_value", 0.0) for m in motions.values() for c in m.components.values()),
            key=abs
        )

    # Collect someother information from the first file (component)
    first_motion    = list(motions.values())[0]
    first_component = list(first_motion.components.values())[0]

    date = first_component.get("date", "NA")
    metadata = {
        "file_name": str(read_file),
        "peak_accel": peak_accel,
        "event_date": date,
        "station_name":      first_component.get("station_name", "NA"),
        "station_coord":     first_component.get("station.coord", "NA"),
        "record_identifier": first_component.get("record_identifier", "NA"),
        "station_number":    first_component.get("station.no", "NA")
    }
    return QuakeCollection(dict(motions), event_date=date, meta=metadata)


# Fields that are not provided in the V1 format.
V1_EXCLUDE = ("filter*", "*peak*", "*init*", "*disp*", "*velo*")


def read_record_v2(
    read_file,
    archive: zipfile.ZipFile = None,
    verbosity: int  = 0,
    summarize: bool =False,
    v1: bool = False,
    exclusions: tuple = (),
    **kwds
) -> QuakeComponent:
    """
    Read a ground motion record using the CSMIP Volume 2 format
    """
    if v1:
        exclusions = V1_EXCLUDE
        FIELDS = V1_HEADER_FIELDS
    else:
        FIELDS = HEADER_FIELDS

    filename = Path(read_file)

    # 1. PARSE READABLE HEADER (Regular expressions)
    # Collect keys to exclude
    keys = []
    for x in exclusions:
        for k in FIELDS:
            if any(fnmatch.fnmatch(kk,x) for kk in k):
                keys.append(k)

    header_fields = {k: v for k,v in FIELDS.items() if k not in keys}

    # Parse header fields
    try:
        with open_quake(read_file, "r", archive) as f:
            header_data = parse_sequential_fields(f, header_fields, verbose=verbosity)
        header_data.pop("_")
    except:
        if verbosity:
            print("Failed to parse header data for file {filename.name}", file=sys.stderr)
        header_data = {}


    # 2. PARSE NUMERIC HEADERS
    # Reopen and parse out data; Note, only the first call
    # provides a skip_header argument as successive reads
    # pick up where the previous left off.
    with open_quake(read_file, "r", archive) as f:
        # 50 integer values spanning 7 lines between lines 26-32
        int_header = np.genfromtxt(
            f,
            dtype=int,
            skip_header=13 if v1 else 25,
            max_rows=6,
            delimiter=5,
            ).flatten()
        int_header = np.append(int_header , np.genfromtxt(
            f,
            dtype=int,
            max_rows=1,
            delimiter=5,
            ).flatten()
        )
        assert len(int_header) == 100, int_header[:5]

        # 100 floating point values on lines 33-45
        real_header = np.genfromtxt(
            f,
            max_rows= 27-21 if v1 else 45-33,
            delimiter=10,
        ).flatten()
        real_header = np.append(real_header , np.genfromtxt(
            f,
            max_rows=1,
            delimiter=10,
            ).flatten()
        )

        assert len(real_header) == (50 if v1 else 100)

        # Clean and process numeric header data, setup for parse stage 3.
        num_header = _process_numeric_headers_v2(int_header, real_header, header_data)
        # extract information about shape of data
        s = next(f)
        s = s if isinstance(s, str) else s.decode("utf-8")
        len_accel = int(re.match("^ *([0-9]*) *.*", s).group(1))
        # extract format specifier, eg "(8f9.6)" if provided
        data_fmt = re.match(r"\(8f(.*)\)", s)
        if data_fmt:
            field_width = int(data_fmt.group(1).split(".")[0])
        else:
            field_width = 9 if v1 else 10

        parse_options = dict(
            delimiter = field_width,  # fields are 10 chars wide
            dtype=float,
        )

        # 3. PARSE OUT SENSOR DATA
        # Note that successive file reads will begin where we left off
        if not summarize:
            accel = np.genfromtxt(
                f,
                # skip_header=HEADER_END_LINE + 1,
                max_rows=np.ceil(len_accel/NUM_COLUMNS) - 1,
                **parse_options,
            ).flatten()
            accel = np.append(accel, np.genfromtxt(f,max_rows=1,**parse_options))
            if not v1:
                s = next(f)
                s = s if isinstance(s, str) else s.decode("utf-8")
                len_veloc = int(re.match("^ *([0-9]*)", s).group(0))
                veloc = np.genfromtxt(
                    f, max_rows=np.ceil(len_veloc/NUM_COLUMNS)-1, **parse_options
                ).flatten()
                veloc = np.append(veloc, np.genfromtxt(f,max_rows=1,**parse_options))

                s = next(f)
                s = s if isinstance(s, str) else s.decode("utf-8")
                len_displ = int(re.match("^ *([0-9]*)", s).group(0))
                displ = np.genfromtxt(
                    f, max_rows=np.ceil(len_displ/NUM_COLUMNS)-1, **parse_options
                ).flatten()
                displ = np.append(displ, np.genfromtxt(f,max_rows=1,**parse_options))
            else:
                veloc, displ = [], []
        else:
            accel, veloc, displ = [], [], []



    # Treat metadata
    try:
        filter_data = {
            key[16:]: header_data.pop(key)
            for key in [
              "filter.bandpass.point",
              "filter.bandpass.point.units",
              "filter.bandpass.limit_low",
              "filter.bandpass.limit_high",
              "filter.bandpass.limit.units"
            ]
        }
    except:
        filter_data = {}

    record_data = {"filters": [{"filter_type": "bandpass",**filter_data}]}
    series_data = defaultdict(dict)

    for key, val in header_data.items():
        typ, k = key.split(".", 1)
        if typ == "record":
            record_data.update({k: val})
        elif typ in ["accel", "veloc", "displ"]:
            series_data[typ].update({k: val})

    record_data["file_name"] = filename.name

    if "station_channel" not in record_data or not record_data["station_channel"]:
    	record_data["station_channel"] = str(int(re_digits.search(filename.name.split(".")[0]).group(0)))

    try:
        record_data.update({
            "peak_displ": series_data["displ"]["peak_value"],
            "peak_veloc": series_data["veloc"]["peak_value"],
            "peak_accel": series_data["accel"]["peak_value"]
        })
    except:
        pass

    # The raw numeric header data hasnt been too useful
    # record_data["ihdr"] = list(int_header)
    # record_data["rhdr"] = list(real_header)
    return QuakeComponent(
        QuakeSeries(accel, meta=series_data["accel"]),
        QuakeSeries(veloc, meta=series_data["veloc"]),
        QuakeSeries(displ, meta=series_data["displ"]),
        meta=record_data,
    )

def _process_numeric_headers_v2(ihdr, rhdr, txthdr):
    data = {}
    ref_azimuth = ihdr[32 -1]
    rel_orientation = ihdr[27 -1]
    #assert txthdr["veloc.shape"] == ihdr[64 - 1]
    #txthdr["record.earthquake_name"] = txthdr["record.earthquake_name"][:ihdr[29 - 1]+1]

    #assert ihdr[51 -1] == ihdr[52-1]
    #assert ihdr[28 -1] == ihdr[51-1]


# Declare file types handled by this module
FILE_TYPES = {
    "csmip.v1":  {"type": QuakeComponent,  "read": read_record_v2},
    "csmip.v2":  {"type": QuakeComponent,  "read": read_record_v2},
    "csmip.v3":  {"type": QuakeComponent,  "read": read_record_v2, "spec": ""},
    "csmip.zip": {"type": QuakeCollection, "read": read_event},
}


def read_record(read_file, *args):
    file = Path(read_file)
    if file.suffix.lower() == ".v2":
        return read_record_v2(file)

def read(read_file, input_format=None):
    pass
<|MERGE_RESOLUTION|>--- conflicted
+++ resolved
@@ -185,11 +185,8 @@
     archive    = zipfile.ZipFile(zippath)
     motions    = defaultdict(QuakeMotion)
 
-<<<<<<< HEAD
-=======
     v1 = False
-    
->>>>>>> 785e9d31
+
     # Loop over V1 and V2 files in the zipped archive
     for file in archive.namelist():
         # Disregard any files that are not V1 or V2
