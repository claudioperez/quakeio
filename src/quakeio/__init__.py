# Claudio Perez
<<<<<<< HEAD
__version__ = "0.1.12"
=======
__version__ = "0.1.17"
>>>>>>> 1ce510cb

from pathlib import Path

from . import csmip, nga, eqsig, basic_formats, opensees


FILE_TYPES = {}
# Avoid repeated dot lookup
_register_file_type = FILE_TYPES.update
_register_file_type(nga.FILE_TYPES)
_register_file_type(csmip.FILE_TYPES)
_register_file_type(eqsig.FILE_TYPES)
_register_file_type(basic_formats.FILE_TYPES)
_register_file_type(opensees.FILE_TYPES)

DEFAULT_TYPES = {
    ".at2": "nga.at2",
    ".AT2": "nga.at2",
    ".zip": "csmip.zip",
    ".v2": "csmip.v2",
    ".V2": "csmip.v2",
    ".json": "json",
}


def read(read_file, input_format=None, **kwds):
    """
    Generic ground motion reader
    """
    input_format = input_format or kwds.pop("format",None)
    if input_format is not None:
        typ = input_format
    else:
        try:
            typ = DEFAULT_TYPES[Path(read_file).suffix.lower()]
        except KeyError:
            raise ValueError("Unable to deduce input format.\n")
    return FILE_TYPES[typ]["read"](read_file, **kwds)


def write(write_file, ground_motion, write_format: str = None, *args, **kwds):
    """
    Generic ground motion writer
    """
    if write_format:
        typ = write_format
    else:
        try:
            typ = DEFAULT_TYPES[Path(write_file).suffix]
        except KeyError:
            raise ValueError("Unable to deduce output format")
    FILE_TYPES[typ]["write"](write_file, ground_motion, *args, **kwds)

def dumps(ground_motion, **kwds):
    return basic_formats.dumps_json(ground_motion, **kwds)

<|MERGE_RESOLUTION|>--- conflicted
+++ resolved
@@ -1,9 +1,5 @@
 # Claudio Perez
-<<<<<<< HEAD
-__version__ = "0.1.12"
-=======
 __version__ = "0.1.17"
->>>>>>> 1ce510cb
 
 from pathlib import Path
 
