[metadata]
name = quakeio
<<<<<<< HEAD
version = 0.1.12
=======
version = attr: quakeio.__version__
>>>>>>> 1ce510cb
author = Claudio M. Perez
author_email = claudio_perez@berkeley.edu
description = quakeio
long_description = file: README.md
long_description_content_type = text/markdown
url = https://github.com/claudioperez/quakeio
license_files =
    LICENSE

classifiers =
    Development Status :: 5 - Production/Stable
    Intended Audience :: Developers
    License :: OSI Approved :: BSD License
    Programming Language :: Python :: 3
    Programming Language :: Python :: 3 :: Only

keywords = 
    seismic
    earthquake
    parser

[options]
package_dir = 
    = src
packages = find:
python_requires = >=3.6
install_requires =
    numpy < 1.20.0; python_version<'3.8'
    numpy < 1.25.0; python_version=='3.8'
    numpy         ; python_version>='3.9'
    scipy < 1.6.0 ; python_version=='3.6'
    scipy < 1.8   ; python_version=='3.7'
    scipy > 1.6.0 ; python_version>'3.7'
    pyyaml
    #opensees
    #SciencePlots
include_package_data = true

[options.package_data]
* = *.mplstyle

[options.packages.find]
where = src
exclude =
    build*
    dist*
    docs*
    tests*

[options.extras_require]
testing =
    # upstream
    pytest >= 4.6
    pytest-checkdocs >= 2.4
    pytest-flake8
    pytest-black >= 0.3.7; python_implementation != "PyPy" and python_version < "3.10"
    pytest-cov
    # python_version: workaround for python/typed_ast#156
    pytest-mypy; python_implementation != "PyPy" and python_version < "3.10"
    pytest-enabler >= 1.0.1
    pandas
    # local

docs =
    # upstream
    sphinx
    jaraco.packaging >= 8.2
    rst.linker >= 1.9

plots = 
    matplotlib
    # local

[options.entry_points]
console_scripts =
    quakeio = quakeio.__main__:main

[flake8]
max-line-length = 88
extend-ignore = 
   E251
   # whitespace around parameter equals
   E252 
   # Continuation underindented for visual indent
   E128 
   # assignment of lambda expression
   E731 
select = B,C,E,F,W,T4,B9

#[tool:pytest]
<|MERGE_RESOLUTION|>--- conflicted
+++ resolved
@@ -1,10 +1,6 @@
 [metadata]
 name = quakeio
-<<<<<<< HEAD
-version = 0.1.12
-=======
 version = attr: quakeio.__version__
->>>>>>> 1ce510cb
 author = Claudio M. Perez
 author_email = claudio_perez@berkeley.edu
 description = quakeio
